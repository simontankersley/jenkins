--- conflicted
+++ resolved
@@ -27,11 +27,7 @@
   <parent>
     <artifactId>pom</artifactId>
     <groupId>org.jenkins-ci.main</groupId>
-<<<<<<< HEAD
     <version>1.410-SNAPSHOT</version>
-=======
-    <version>1.409-SNAPSHOT</version>
->>>>>>> 1d4abe26
   </parent>
   <modelVersion>4.0.0</modelVersion>
   <groupId>org.jenkins-ci.main</groupId>
